--- conflicted
+++ resolved
@@ -237,16 +237,10 @@
     "    blocked_slider.value = prob_blocked\n",
     "    \n",
     "    if prob_blocked < 0.5:\n",
-<<<<<<< HEAD
     "        robot.forward(speed_slider.value)\n",
     "    else:\n",
     "        robot.left(speed_slider.value)\n",
     "    \n",
-=======
-    "        robot.set_motors(left_slider.value, right_slider.value)\n",
-    "    else:\n",
-    "        robot.set_motors(left_slider.value * -1, right_slider.value)\n",
->>>>>>> 3e5209e5
     "    time.sleep(0.001)\n",
     "        \n",
     "update({'new': camera.value})  # we call the function once to initialize"
