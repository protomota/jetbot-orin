{
 "cells": [
  {
   "cell_type": "markdown",
   "metadata": {},
   "source": [
    "# Road Following \n",
    "\n",
    "If you've run through the collision avoidance sample, your should be familiar following three steps\n",
    "\n",
    "1.  Data collection\n",
    "2.  Training\n",
    "3.  Deployment\n",
    "\n",
    "In this notebook, we'll do the same exact thing!  Except, instead of classification, you'll learn a different fundamental technique, **regression**, that we'll use to\n",
    "enable JetBot to follow a road (or really, any path or target point).  \n",
    "\n",
    "1. Place the JetBot in different positions on a path (offset from center, different angles, etc)\n",
    "\n",
    ">  Remember from collision avoidance, data variation is key!\n",
    "\n",
    "2. Display the live camera feed from the robot\n",
    "3. Using a gamepad controller, place a 'green dot', which corresponds to the target direction we want the robot to travel, on the image.\n",
    "4. Store the X, Y values of this green dot along with the image from the robot's camera\n",
    "\n",
    "Then, in the training notebook, we'll train a neural network to predict the X, Y values of our label.  In the live demo, we'll use\n",
    "the predicted X, Y values to compute an approximate steering value (it's not 'exactly' an angle, as\n",
    "that would require image calibration, but it's roughly proportional to the angle so our controller will work fine).\n",
    "\n",
    "So how do you decide exactly where to place the target for this example?  Here is a guide we think may help\n",
    "\n",
    "1.  Look at the live video feed from the camera\n",
    "2.  Imagine the path that the robot should follow (try to approximate the distance it needs to avoid running off road etc.)\n",
    "3.  Place the target as far along this path as it can go so that the robot could head straight to the target without 'running off' the road.\n",
    "\n",
    "> For example, if we're on a very straight road, we could place it at the horizon.  If we're on a sharp turn, it may need to be placed closer to the robot so it doesn't run out of boundaries.\n",
    "\n",
    "Assuming our deep learning model works as intended, these labeling guidelines should ensure the following:\n",
    "\n",
    "1.  The robot can safely travel directly towards the target (without going out of bounds etc.)\n",
    "2.  The target will continuously progress along our imagined path\n",
    "\n",
    "What we get, is a 'carrot on a stick' that moves along our desired trajectory.  Deep learning decides where to place the carrot, and JetBot just follows it :)"
   ]
  },
  {
   "cell_type": "markdown",
   "metadata": {},
   "source": [
    "### Labeling example video\n",
    "\n",
    "Execute the block of code to see an example of how to we labeled the images.  This model worked after only 123 images :)"
   ]
  },
  {
   "cell_type": "code",
   "execution_count": null,
   "metadata": {},
   "outputs": [],
   "source": [
    "from IPython.display import HTML\n",
    "HTML('<iframe width=\"560\" height=\"315\" src=\"https://www.youtube.com/embed/FW4En6LejhI\" frameborder=\"0\" allow=\"accelerometer; autoplay; encrypted-media; gyroscope; picture-in-picture\" allowfullscreen></iframe>')"
   ]
  },
  {
   "cell_type": "markdown",
   "metadata": {},
   "source": [
    "### Import Libraries"
   ]
  },
  {
   "cell_type": "markdown",
   "metadata": {},
   "source": [
    "So lets get started by importing all the required libraries for \"data collection\" purpose. We will mainly use OpenCV to visualize and save image with labels. Libraries such as uuid, datetime are used for image naming. "
   ]
  },
  {
   "cell_type": "code",
   "execution_count": null,
   "metadata": {},
   "outputs": [],
   "source": [
    "# IPython Libraries for display and widgets\n",
    "import ipywidgets\n",
    "import traitlets\n",
    "import ipywidgets.widgets as widgets\n",
    "from IPython.display import display\n",
    "\n",
    "# Camera and Motor Interface for JetBot\n",
    "from jetbot import Robot, Camera, bgr8_to_jpeg\n",
    "\n",
    "# Basic Python packages for image annotation\n",
    "from uuid import uuid1\n",
    "import os\n",
    "import json\n",
    "import glob\n",
    "import datetime\n",
    "import numpy as np\n",
    "import cv2\n",
    "import time"
   ]
  },
  {
   "cell_type": "markdown",
   "metadata": {},
   "source": [
    "### Data Collection"
   ]
  },
  {
   "cell_type": "markdown",
   "metadata": {},
   "source": [
    "Let's display our camera like we did in the teleoperation notebook, however this time with using a special ipywidget called `jupyter_clickable_image_widget` that lets you click on the image and take the coordinates for data annotation.\n",
    "This eliminates the needs of using the gamepad for data annotation.\n",
    "\n",
    "We use Camera Class from JetBot to enable CSI MIPI camera. Our neural network takes a 224x224 pixel image as input. We'll set our camera to that size to minimize the filesize of our dataset (we've tested that it works for this task). In some scenarios it may be better to collect data in a larger image size and downscale to the desired size later.\n",
    "\n",
    "The following block of code will display the live image feed for you to click on for annotation on the left, as well as the snapshot of last annotated image (with a green circle showing where you clicked) on the right.\n",
    "Below it shows the number of images we've saved.  \n",
    "\n",
    "When you click on the left live image, it stores a file in the ``dataset_xy`` folder with files named\n",
    "\n",
    "``xy_<x value>_<y value>_<uuid>.jpg``\n",
    "\n",
<<<<<<< HEAD
    "When we train, we load the images and parse the x, y values from the filename"
=======
    "where `<x value>` and `<y value>` are the coordinates **in pixel** (count from the top left corner).\n",
    "\n",
    "When we train, we load the images and parse the x, y values from the filenam"
>>>>>>> 1003e1c1
   ]
  },
  {
   "cell_type": "code",
   "execution_count": null,
   "metadata": {},
   "outputs": [],
   "source": [
    "from jupyter_clickable_image_widget import ClickableImageWidget\n",
    "\n",
    "DATASET_DIR = 'dataset_xy'\n",
    "\n",
    "# we have this \"try/except\" statement because these next functions can throw an error if the directories exist already\n",
    "try:\n",
    "    os.makedirs(DATASET_DIR)\n",
    "except FileExistsError:\n",
    "    print('Directories not created because they already exist')\n",
    "\n",
    "camera = Camera()\n",
    "\n",
    "# create image preview\n",
    "camera_widget = ClickableImageWidget(width=camera.width, height=camera.height)\n",
    "snapshot_widget = ipywidgets.Image(width=camera.width, height=camera.height)\n",
    "traitlets.dlink((camera, 'value'), (camera_widget, 'value'), transform=bgr8_to_jpeg)\n",
    "\n",
    "# create widgets\n",
    "count_widget = ipywidgets.IntText(description='count')\n",
    "# manually update counts at initialization\n",
    "count_widget.value = len(glob.glob(os.path.join(DATASET_DIR, '*.jpg')))\n",
    "\n",
    "def save_snapshot(_, content, msg):\n",
    "    if content['event'] == 'click':\n",
    "        data = content['eventData']\n",
    "        x = data['offsetX']\n",
    "        y = data['offsetY']\n",
    "        \n",
    "        # save to disk\n",
    "        #dataset.save_entry(category_widget.value, camera.value, x, y)\n",
    "        uuid = 'xy_%03d_%03d_%s' % (x, y, uuid1())\n",
    "        image_path = os.path.join(DATASET_DIR, uuid + '.jpg')\n",
    "        with open(image_path, 'wb') as f:\n",
    "            f.write(camera_widget.value)\n",
    "        \n",
    "        # display saved snapshot\n",
    "        snapshot = camera.value.copy()\n",
    "        snapshot = cv2.circle(snapshot, (x, y), 8, (0, 255, 0), 3)\n",
    "        snapshot_widget.value = bgr8_to_jpeg(snapshot)\n",
    "        count_widget.value = len(glob.glob(os.path.join(DATASET_DIR, '*.jpg')))\n",
    "        \n",
    "camera_widget.on_msg(save_snapshot)\n",
    "\n",
    "data_collection_widget = ipywidgets.VBox([\n",
    "    ipywidgets.HBox([camera_widget, snapshot_widget]),\n",
    "    count_widget\n",
    "])\n",
    "\n",
    "display(data_collection_widget)"
   ]
  },
  {
   "cell_type": "markdown",
   "metadata": {},
   "source": [
    "Again, let's close the camera conneciton properly so that we can use the camera in other notebooks."
   ]
  },
  {
   "cell_type": "code",
   "execution_count": null,
   "metadata": {},
   "outputs": [],
   "source": [
    "camera.stop()"
   ]
  },
  {
   "cell_type": "markdown",
   "metadata": {},
   "source": [
    "### Next"
   ]
  },
  {
   "cell_type": "markdown",
   "metadata": {},
   "source": [
    "Once you've collected enough data, we'll need to copy that data to our GPU desktop or cloud machine for training. First, we can call the following terminal command to compress our dataset folder into a single zip file.  \n",
    "\n",
    "> If you're training on the JetBot itself, you can skip this step!"
   ]
  },
  {
   "cell_type": "markdown",
   "metadata": {},
   "source": [
    "The ! prefix indicates that we want to run the cell as a shell (or terminal) command.\n",
    "\n",
    "The -r flag in the zip command below indicates recursive so that we include all nested files, the -q flag indicates quiet so that the zip command doesn't print any output"
   ]
  },
  {
   "cell_type": "code",
   "execution_count": null,
   "metadata": {},
   "outputs": [],
   "source": [
    "def timestr():\n",
    "    return str(datetime.datetime.now().strftime('%Y-%m-%d_%H-%M-%S'))\n",
    "\n",
    "!zip -r -q road_following_{DATASET_DIR}_{timestr()}.zip {DATASET_DIR}"
   ]
  },
  {
   "cell_type": "markdown",
   "metadata": {},
   "source": [
    "You should see a file named road_following_<Date&Time>.zip in the Jupyter Lab file browser. You should download the zip file using the Jupyter Lab file browser by right clicking and selecting Download."
   ]
  }
 ],
 "metadata": {
  "kernelspec": {
   "display_name": "Python 3",
   "language": "python",
   "name": "python3"
  },
  "language_info": {
   "codemirror_mode": {
    "name": "ipython",
    "version": 3
   },
   "file_extension": ".py",
   "mimetype": "text/x-python",
   "name": "python",
   "nbconvert_exporter": "python",
   "pygments_lexer": "ipython3",
   "version": "3.6.9"
  }
 },
 "nbformat": 4,
 "nbformat_minor": 4
}<|MERGE_RESOLUTION|>--- conflicted
+++ resolved
@@ -125,13 +125,10 @@
     "\n",
     "``xy_<x value>_<y value>_<uuid>.jpg``\n",
     "\n",
-<<<<<<< HEAD
-    "When we train, we load the images and parse the x, y values from the filename"
-=======
-    "where `<x value>` and `<y value>` are the coordinates **in pixel** (count from the top left corner).\n",
-    "\n",
-    "When we train, we load the images and parse the x, y values from the filenam"
->>>>>>> 1003e1c1
+    "When we train, we load the images and parse the x, y values from the filename.",
+    "\n",
+    "Here `<x value>` and `<y value>` are the coordinates **in pixels** (count from the top left corner).\n",
+    "\n"
    ]
   },
   {
